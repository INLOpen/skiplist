package skiplist

import "sync/atomic"

// Iterator provides a way to iterate over the elements of a SkipList.
// The typical use is:
//
//	it := sl.NewIterator()
//	for it.Next() {
//		key := it.Key()
//		value := it.Value()
//		// ...
//	}
//
// Iterator คือโครงสร้างที่ใช้สำหรับวนลูปผ่านรายการใน Skiplist
// รูปแบบการใช้งานทั่วไป:
//
//	it := sl.NewIterator()
//	for it.Next() {
//		key := it.Key()
//		value := it.Value()
//		// ...
//	}
type Iterator[K any, V any] struct {
	sl      *SkipList[K, V] // อ้างอิงถึง Skiplist ที่กำลังวนลูป
	current INode[K, V]     // โหนดปัจจุบันที่ Iterator ชี้อยู่
	reverse bool
	unsafe  bool // ถ้าเป็น true, จะไม่ทำการ lock/unlock (ใช้สำหรับ RangeWithIterator)
	// Optional inclusive end bound for iteration. If set, Next() stops before any key > end.
	end    K
	hasEnd bool
	// If non-zero, the iterator holds sl.mutex.RLock() and Close() must be called to release it.
	// Use an atomic uint32 to make Close() safe against concurrent Close() calls.
	lockHeld uint32
}

// IteratorOption configures an Iterator.
// IteratorOption คือฟังก์ชันสำหรับกำหนดค่าของ Iterator
type IteratorOption[K any, V any] func(*Iterator[K, V])

// withUnsafe creates an iterator that does not perform locking on its methods.
// This is intended for internal use cases like RangeWithIterator where the lock
// is already held.
func withUnsafe[K any, V any]() IteratorOption[K, V] {
	return func(it *Iterator[K, V]) {
		it.unsafe = true
	}
}

<<<<<<< HEAD
// WithEnd sets an inclusive upper bound for iteration. Iteration will include all elements.
// with key <= end and will stop when encountering the first element with key > end.
=======
// WithEnd sets an inclusive upper bound for iteration. Iteration will include all elements
// with key <= end and will stop when encountering the first element with key > end.
//
// Note on Seek behavior with end bounds: When using Seek(key) on an iterator with an
// end bound, the iterator uses ceiling semantics (finds the first key >= target).
// If the found key exceeds the end bound, the iterator is exhausted (returns false).
//
// Example with elements [10, 20, 30, 40] and end=25:
//   - Seek(15) finds 20, which is <= 25, returns true (iterator at 20)
//   - Seek(22) finds 30, which is > 25, returns false (iterator exhausted)
//   - Seek(30) finds 30, which is > 25, returns false (iterator exhausted)
>>>>>>> 115da495
func WithEnd[K any, V any](end K) IteratorOption[K, V] {
	return func(it *Iterator[K, V]) {
		it.end = end
		it.hasEnd = true
	}
}

// WithReverse creates an iterator that iterates from the last element to the first.
// The standard `for it.Next() { ... }` loop will work in reverse.
func WithReverse[K any, V any]() IteratorOption[K, V] {
	return func(it *Iterator[K, V]) {
		it.reverse = true
	}
}

// NewIterator creates a new iterator. By default, it's positioned before the
// first element and iterates forwards. Options can be provided to change this behavior.
// A call to Next() is required to advance to the first (or last, if reversed) element.
// NewIterator สร้างและคืนค่า Iterator ใหม่ โดยปกติจะชี้ไปยังตำแหน่งก่อนรายการแรก
// และวนลูปไปข้างหน้า สามารถใช้ options เพื่อเปลี่ยนพฤติกรรมนี้ได้
// ต้องเรียก Next() เพื่อเลื่อนไปยังรายการแรก (หรือรายการสุดท้ายหากเป็นแบบย้อนกลับ)
func (sl *SkipList[K, V]) NewIterator(opts ...IteratorOption[K, V]) *Iterator[K, V] {
	it := &Iterator[K, V]{
		sl:      sl,
		current: sl.header, // Default start: before the first element
		unsafe:  false,
		reverse: false,
	}

	for _, opt := range opts {
		opt(it)
	}

	if it.reverse {
		// For reverse iteration, the "start" position is after the last element,
		// which we represent as a nil `current` pointer. The first call to Next()
		// will then move it to the actual last element.
		it.current = nil
	}

	return it
}

// Next moves the iterator to the next element and returns true if the move was successful.
// If the iterator was created with WithReverse, "next" means the previous element in the list.
// It returns false if there are no more elements.
// Next เลื่อน Iterator ไปยังรายการถัดไป และคืนค่า true หากสำเร็จ
// หาก Iterator ถูกสร้างด้วย WithReverse, "ถัดไป" จะหมายถึงรายการ "ก่อนหน้า"
// คืนค่า false หากไม่มีรายการเหลือแล้ว
func (it *Iterator[K, V]) Next() bool {
	if it.reverse {
		if !it.unsafe {
			it.sl.mutex.RLock()
			defer it.sl.mutex.RUnlock()
		}

		// If current is nil, it's the start of reverse iteration.
		// Position at the last element by calling the unlocked Last().
		if it.current == nil {
			if !it.lastInternal() {
				return false
			}
			// If an end bound is set, skip any trailing elements > end.
			if it.hasEnd {
				for {
					cur, _ := it.current.(*node[K, V])
					if cur == nil || cur == it.sl.header {
						it.current = nil
						return false
					}
					if it.sl.compare(cur.key, it.end) <= 0 {
						break
					}
					it.current = cur.backward
					if it.current == it.sl.header {
						it.current = nil
						return false
					}
				}
			}
			return true
		}

		// Otherwise, it's a standard "prev" move.
		currentNode, _ := it.current.(*node[K, V])
		// Already at the header (or somehow invalid), cannot move backward.
		if currentNode == it.sl.header {
			it.current = nil
			return false
		}

		it.current = currentNode.backward

		if it.current == it.sl.header {
			it.current = nil // Mark as exhausted
			return false
		}

		// If an end bound is set, skip backward over any nodes > end.
		if it.hasEnd {
			for {
				cur, _ := it.current.(*node[K, V])
				if cur == nil || cur == it.sl.header {
					it.current = nil
					return false
				}
				if it.sl.compare(cur.key, it.end) <= 0 {
					break
				}
				it.current = cur.backward
				if it.current == it.sl.header {
					it.current = nil
					return false
				}
			}
		}
		return true
	}

	if !it.unsafe {
		it.sl.mutex.RLock()
		defer it.sl.mutex.RUnlock()
	}

	// Safely get the concrete node pointer from the interface.
	// This correctly handles both a nil interface and an interface containing a nil pointer.
	currentNode, ok := it.current.(*node[K, V])
	if !ok || currentNode == nil {
		it.current = nil // Ensure iterator is marked as exhausted.
		return false
	}

	nextNode := currentNode.forward[0]
	if nextNode == nil {
		it.current = nil // Mark as exhausted by setting to a true nil interface.
		return false
	}
	// If an end bound is set, stop before visiting any element > end.
	if it.hasEnd {
		if it.sl.compare(nextNode.key, it.end) > 0 {
			it.current = nil
			return false
		}
	}
	it.current = nextNode
	return true
}

// Key returns the key of the element at the current iterator position.
// It should only be called after a call to Next() has returned true.
// Key คืนค่า key ของรายการปัจจุบันที่ Iterator ชี้อยู่
// ควรเรียกใช้หลังจากที่ Next(), First(), Last(), หรือ Seek() ที่สำเร็จ คืนค่า true เท่านั้น
// การเรียกใช้บน iterator ที่ไม่ถูกต้อง (เช่น สิ้นสุดไปแล้ว) จะทำให้เกิด panic
func (it *Iterator[K, V]) Key() K {
	if !it.unsafe {
		it.sl.mutex.RLock()
		defer it.sl.mutex.RUnlock()
	}
	// Check for invalid iterator state. The iterator is invalid if it's at the header
	// (before the first element) or exhausted (current is nil).
	if it.current == nil || it.current == it.sl.header {
		panic("skiplist: Key() called on exhausted or invalid iterator")
	}
	return it.current.Key()
}

// Value returns the value of the element at the current iterator position.
// It should only be called after a call to Next() has returned true.
// Value คืนค่า value ของรายการปัจจุบันที่ Iterator ชี้อยู่
// ควรเรียกใช้หลังจากที่ Next(), First(), Last(), หรือ Seek() ที่สำเร็จ คืนค่า true เท่านั้น
// การเรียกใช้บน iterator ที่ไม่ถูกต้อง (เช่น สิ้นสุดไปแล้ว) จะทำให้เกิด panic
func (it *Iterator[K, V]) Value() V {
	if !it.unsafe {
		it.sl.mutex.RLock()
		defer it.sl.mutex.RUnlock()
	}
	if it.current == nil || it.current == it.sl.header {
		panic("skiplist: Value() called on exhausted or invalid iterator")
	}
	return it.current.Value()
}

// Reset moves the iterator back to its initial state, before the first element.
// A subsequent call to Next() is required to advance to the first element.
// This method respects the iterator's direction (normal or reverse).
// Reset เลื่อน Iterator กลับไปยังสถานะเริ่มต้น (ก่อนรายการแรก)
// โดยจะเคารพทิศทางของ iterator (ปกติหรือย้อนกลับ)
// ต้องเรียก Next() อีกครั้งเพื่อเลื่อนไปยังรายการแรก
func (it *Iterator[K, V]) Reset() {
	if !it.unsafe {
		it.sl.mutex.RLock()
		defer it.sl.mutex.RUnlock()
	}
	if it.reverse {
		// The initial state for a reverse iterator is after the last element (nil).
		it.current = nil
	} else {
		it.current = it.sl.header
	}
}

// Prev moves the iterator to the previous element and returns true if the move was successful.
// If the iterator was created with WithReverse, "previous" means the next element in the list.
// It returns false if there are no more elements in that direction.
// Prev เลื่อน Iterator ไปยังรายการก่อนหน้า และคืนค่า true หากสำเร็จ
// หาก Iterator ถูกสร้างด้วย WithReverse, "ก่อนหน้า" จะหมายถึงรายการ "ถัดไป"
// คืนค่า false หากไม่มีรายการเหลือแล้วในทิศทางนั้น
func (it *Iterator[K, V]) Prev() bool {
	if it.reverse {
		// This is a forward move, which is the logic of the original Next().
		if !it.unsafe {
			it.sl.mutex.RLock()
			defer it.sl.mutex.RUnlock()
		}

		currentNode, ok := it.current.(*node[K, V])
		if !ok || currentNode == nil {
			it.current = nil
			return false
		}

		nextNode := currentNode.forward[0]
		if nextNode == nil {
			it.current = nil
			return false
		}
		it.current = nextNode
		return true
	}

	// Standard backward move.
	if !it.unsafe {
		it.sl.mutex.RLock()
		defer it.sl.mutex.RUnlock()
	}

	currentNode, _ := it.current.(*node[K, V])
	if currentNode == nil || currentNode == it.sl.header {
		it.current = nil
		return false
	}

	it.current = currentNode.backward

	if it.current == it.sl.header {
		it.current = nil
		return false
	}
	return true
}

// First moves the iterator to the first element in the skiplist.
// This is the element with the smallest key, regardless of the iterator's direction.
// It returns true if a first element exists, otherwise it returns false.
// After a call to First(), Key() and Value() will return the data of the first element.
// First เลื่อน Iterator ไปยังรายการแรกใน Skiplist
// (รายการที่มี key น้อยที่สุด) โดยไม่สนใจทิศทางของ iterator
// คืนค่า true หากมีรายการแรกอยู่, มิฉะนั้นคืนค่า false
// หลังจากเรียก First(), Key() และ Value() จะคืนค่าของรายการแรก
func (it *Iterator[K, V]) First() bool {
	if !it.unsafe {
		it.sl.mutex.RLock()
		defer it.sl.mutex.RUnlock()
	}
	firstNode := it.sl.header.forward[0]
	it.current = firstNode
	return firstNode != nil
}

// lastInternal is an unlocked version of Last() for internal use.
func (it *Iterator[K, V]) lastInternal() bool {
	// The logic here is identical to SkipList.Max()
	current := it.sl.header
	for i := it.sl.level; i >= 0; i-- {
		for current.forward[i] != nil {
			current = current.forward[i]
		}
	}

	if current == it.sl.header {
		// List is empty
		it.current = nil
		return false
	}

	it.current = current
	return true
}

// Last moves the iterator to the last element in the skiplist.
// This is the element with the largest key, regardless of the iterator's direction.
// It returns true if a last element exists, otherwise it returns false.
// After a call to Last(), Key() and Value() will return the data of the last element.
// Last เลื่อน Iterator ไปยังรายการสุดท้ายใน Skiplist
// (รายการที่มี key มากที่สุด) โดยไม่สนใจทิศทางของ iterator
// คืนค่า true หากมีรายการสุดท้ายอยู่, มิฉะนั้นคืนค่า false
// หลังจากเรียก Last(), Key() และ Value() จะคืนค่าของรายการสุดท้าย
func (it *Iterator[K, V]) Last() bool {
	if !it.unsafe {
		it.sl.mutex.RLock()
		defer it.sl.mutex.RUnlock()
	}
	return it.lastInternal()
}

// Close releases any lock held by the iterator. It is a no-op for iterators
// that do not hold the read lock. Call Close() when you are finished iterating
// if the iterator was obtained from `SkipList.RangeIterator(start,end)` which holds
// the read lock for the iterator's lifetime.
func (it *Iterator[K, V]) Close() {
	// Atomically clear the flag; only the goroutine that observes a 1
	// needs to call RUnlock(). This prevents double-unlock when Close()
	// is called concurrently from multiple goroutines.
	if atomic.SwapUint32(&it.lockHeld, 0) == 1 {
		it.sl.mutex.RUnlock()
	}
}

// SeekToFirst positions the iterator just before the first element.
// For a forward iterator, this is before the smallest key.
// For a reverse iterator, this is before the largest key.
// A subsequent call to Next() will advance the iterator to the first element.
// It returns true if the list is not empty, indicating that a subsequent
// call to Next() will succeed.
// SeekToFirst เลื่อน Iterator ไปยังตำแหน่งก่อนหน้าของรายการแรกในลำดับการวนลูป
// สำหรับ iterator ไปข้างหน้า: คือก่อน key ที่น้อยที่สุด
// สำหรับ iterator ย้อนกลับ: คือก่อน key ที่มากที่สุด
// คืนค่า true หาก list ไม่ว่างเปล่า เพื่อบ่งชี้ว่าการเรียก Next() ครั้งถัดไปจะสำเร็จ
func (it *Iterator[K, V]) SeekToFirst() bool {
	if !it.unsafe {
		it.sl.mutex.RLock()
		defer it.sl.mutex.RUnlock()
	}
	if it.reverse {
		// For reverse iteration, the "start" position is after the last element,
		// which we represent as a nil `current` pointer.
		it.current = nil
	} else {
		// For forward iteration, the start position is the header node.
		it.current = it.sl.header
	}
	// Return true if a first element exists to be iterated over.
	return it.sl.length > 0
}

// SeekToLast positions the iterator just before the last element in the skiplist (the one with the largest key).
// This behavior is consistent regardless of the iterator's direction (normal or reverse).
// A subsequent call to Next() will advance the iterator to the last element.
// It returns true if the list is not empty.
//
// SeekToLast เลื่อน Iterator ไปยังตำแหน่งก่อนหน้าของรายการสุดท้ายใน Skiplist (รายการที่มี key สูงสุด)
// พฤติกรรมนี้จะเหมือนกันเสมอ ไม่ว่า iterator จะเป็นแบบปกติหรือแบบย้อนกลับ (reverse)
// การเรียก Next() หลังจากนี้จะเลื่อนไปยังรายการสุดท้าย
func (it *Iterator[K, V]) SeekToLast() bool {
	if !it.unsafe {
		it.sl.mutex.RLock()
		defer it.sl.mutex.RUnlock()
	}

	// Find the last node, same logic as Last()
	lastNode := it.sl.header
	for i := it.sl.level; i >= 0; i-- {
		for lastNode.forward[i] != nil {
			lastNode = lastNode.forward[i]
		}
	}

	// If the list is empty, lastNode is the header. Position before the start.
	if lastNode == it.sl.header {
		it.current = it.sl.header
		return false
	}

	// The node before the last node is its backward pointer.
	// This will correctly be the header if there is only one element.
	it.current = lastNode.backward
	return true
}

// Seek moves the iterator to the first element with a key greater than or equal to the given key
// (ceiling semantics). This behavior is consistent regardless of the iterator's direction.
// It returns true if such an element is found, otherwise it returns false and the iterator is exhausted.
// After a successful seek, Key() and Value() will return the data of the found element.
//
// When an end bound is set (via WithEnd), the found element must also satisfy key <= end.
// If the ceiling element exceeds the end bound, the iterator is exhausted and false is returned.
// See WithEnd documentation for detailed examples.
//
// Seek เลื่อน Iterator ไปยังรายการแรกที่มี key เท่ากับหรือมากกว่า key ที่กำหนด
// พฤติกรรมนี้จะเหมือนกันเสมอ ไม่ว่า iterator จะเป็นแบบปกติหรือแบบย้อนกลับ (reverse)
// คืนค่า true หากพบรายการดังกล่าว, มิฉะนั้นคืนค่า false และ Iterator จะชี้ไปที่ท้ายสุด
// หลังจาก seek สำเร็จ, Key() และ Value() จะคืนค่าของรายการที่พบ
func (it *Iterator[K, V]) Seek(key K) bool {
	if !it.unsafe {
		it.sl.mutex.RLock()
		defer it.sl.mutex.RUnlock()
	}

	// Reuse SkipList's findGreaterOrEqual for the correct ceiling node logic.
	found := it.findGreaterOrEqual(key)

	// If an end bound is set and the found node is beyond the end, treat as not found.
	if found != nil && it.hasEnd {
		if it.sl.compare(found.key, it.end) > 0 {
			it.current = nil
			return false
		}
	}

	// Position the iterator at the found node (so Key()/Value() return it).
	it.current = found
	return found != nil
}

func (it *Iterator[K, V]) findGreaterOrEqual(key K) *node[K, V] {
	current := it.sl.header
	for i := it.sl.level; i >= 0; i-- {
		for current.forward[i] != nil && it.sl.compare(current.forward[i].key, key) < 0 {
			current = current.forward[i]
		}
	}
	// The next node is the first one with a key >= key.
	return current.forward[0]
}

// Clone creates an independent copy of the iterator at its current position.
// The new iterator can be moved independently of the original.
// Clone สร้างสำเนาของ Iterator ณ ตำแหน่งปัจจุบัน
// Iterator ที่สร้างขึ้นใหม่จะทำงานเป็นอิสระจากตัวต้นฉบับ
func (it *Iterator[K, V]) Clone() *Iterator[K, V] {
	// A shallow copy is sufficient as the underlying skiplist is shared,
	// and the iterator's state is just a pointer and flags.
	return &Iterator[K, V]{
		sl:      it.sl,
		current: it.current,
		unsafe:  it.unsafe,
		reverse: it.reverse,
	}
}<|MERGE_RESOLUTION|>--- conflicted
+++ resolved
@@ -47,10 +47,6 @@
 	}
 }
 
-<<<<<<< HEAD
-// WithEnd sets an inclusive upper bound for iteration. Iteration will include all elements.
-// with key <= end and will stop when encountering the first element with key > end.
-=======
 // WithEnd sets an inclusive upper bound for iteration. Iteration will include all elements
 // with key <= end and will stop when encountering the first element with key > end.
 //
@@ -62,7 +58,6 @@
 //   - Seek(15) finds 20, which is <= 25, returns true (iterator at 20)
 //   - Seek(22) finds 30, which is > 25, returns false (iterator exhausted)
 //   - Seek(30) finds 30, which is > 25, returns false (iterator exhausted)
->>>>>>> 115da495
 func WithEnd[K any, V any](end K) IteratorOption[K, V] {
 	return func(it *Iterator[K, V]) {
 		it.end = end
